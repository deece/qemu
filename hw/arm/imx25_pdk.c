--- conflicted
+++ resolved
@@ -138,16 +138,9 @@
          * We add it here (only on qtest usage) to be able to do a bit
          * of simple qtest. See "make check" for details.
          */
-<<<<<<< HEAD
         i2c_create_slave((I2CBus *)qdev_get_child_bus(DEVICE(&s->soc.i2c[0]),
                                                       "i2c.0"),
                          "ds1338", 0x68);
-=======
-        I2CBus *i2c = (I2CBus *)qdev_get_child_bus(DEVICE(&s->soc.i2c[0]),
-                "i2c");
-        i2c_create_slave(i2c, "ds1338", 0x68);
-        i2c_create_slave(i2c, "rx8900", 0x32);
->>>>>>> 17c70d62
     }
 }
 
